// Copyright (c) 2012 The gocql Authors. All rights reserved.
// Use of this source code is governed by a BSD-style
// license that can be found in the LICENSE file.

// The gocql package provides a database/sql driver for CQL, the Cassandra
// query language.
//
// This package requires a recent version of Cassandra (≥ 1.2) that supports
// CQL 3.0 and the new native protocol. The native protocol is still considered
// beta and must be enabled manually in Cassandra 1.2 by setting
// "start_native_transport" to true in conf/cassandra.yaml.
//
// Example Usage:
//
//     db, err := sql.Open("gocql", "localhost:9042 keyspace=system")
//     // ...
//     rows, err := db.Query("SELECT keyspace_name FROM schema_keyspaces")
//     // ...
//     for rows.Next() {
//          var keyspace string
//          err = rows.Scan(&keyspace)
//          // ...
//          fmt.Println(keyspace)
//     }
//     if err := rows.Err(); err != nil {
//         // ...
//     }
//
package gocql

import (
	"bytes"
	"code.google.com/p/snappy-go/snappy"
	"encoding/binary"
	"fmt"
	"github.com/titanous/go-backports/database/sql"
	"github.com/titanous/go-backports/database/sql/driver"
	"io"
	"math/rand"
	"net"
	"strings"
)

const (
	protoRequest  byte = 0x01
	protoResponse byte = 0x81

	opError        byte = 0x00
	opStartup      byte = 0x01
	opReady        byte = 0x02
	opAuthenticate byte = 0x03
	opCredentials  byte = 0x04
	opOptions      byte = 0x05
	opSupported    byte = 0x06
	opQuery        byte = 0x07
	opResult       byte = 0x08
	opPrepare      byte = 0x09
	opExecute      byte = 0x0A
	opLAST         byte = 0x0A // not a real opcode -- used to check for valid opcodes

	flagCompressed byte = 0x01

	keyVersion     string = "CQL_VERSION"
	keyCompression string = "COMPRESSION"
)

var consistencyLevels = map[string]byte{"any": 0x00, "one": 0x01, "two": 0x02,
	"three": 0x03, "quorum": 0x04, "all": 0x05, "local_quorum": 0x06, "each_quorum": 0x07}

var rnd = rand.New(rand.NewSource(0))

type drv struct{}

func (d drv) Open(name string) (driver.Conn, error) {
	return Open(name)
}

type connection struct {
	c           net.Conn
	compression string
	consistency byte
}

func Open(name string) (*connection, error) {
	parts := strings.Split(name, " ")
	address := ""
	if len(parts) >= 1 {
		addresses := strings.Split(parts[0], ",")
		if len(addresses) > 0 {
			address = addresses[rnd.Intn(len(addresses))]
		}
	}
	c, err := net.Dial("tcp", address)
	if err != nil {
		return nil, err
	}

	version := "3.0.0"
	var (
		keyspace    string
		compression string
		consistency byte = 0x01
		ok          bool
	)
	for i := 1; i < len(parts); i++ {
		switch {
		case parts[i] == "":
			continue
		case strings.HasPrefix(parts[i], "keyspace="):
			keyspace = strings.TrimSpace(parts[i][9:])
		case strings.HasPrefix(parts[i], "compression="):
			compression = strings.TrimSpace(parts[i][12:])
			if compression != "snappy" {
				return nil, fmt.Errorf("unknown compression algorithm %q",
					compression)
			}
		case strings.HasPrefix(parts[i], "version="):
			version = strings.TrimSpace(parts[i][8:])
		case strings.HasPrefix(parts[i], "consistency="):
			cs := strings.TrimSpace(parts[i][12:])
			if consistency, ok = consistencyLevels[cs]; !ok {
				return nil, fmt.Errorf("unknown consistency level %q", cs)
			}
		default:
			return nil, fmt.Errorf("unsupported option %q", parts[i])
		}
	}

	cn := &connection{c: c, compression: compression, consistency: consistency}

	b := &bytes.Buffer{}

	if compression != "" {
		binary.Write(b, binary.BigEndian, uint16(2))
	} else {
		binary.Write(b, binary.BigEndian, uint16(1))
	}

	binary.Write(b, binary.BigEndian, uint16(len(keyVersion)))
	b.WriteString(keyVersion)
	binary.Write(b, binary.BigEndian, uint16(len(version)))
	b.WriteString(version)

	if compression != "" {
		binary.Write(b, binary.BigEndian, uint16(len(keyCompression)))
		b.WriteString(keyCompression)
		binary.Write(b, binary.BigEndian, uint16(len(compression)))
		b.WriteString(compression)
	}

	if err := cn.send(opStartup, b.Bytes()); err != nil {
		return nil, err
	}

	opcode, _, err := cn.recv()
	if err != nil {
		return nil, err
	}
	if opcode != opReady {
		return nil, fmt.Errorf("connection not ready")
	}

	if keyspace != "" {
		st, err := cn.Prepare(fmt.Sprintf("USE %s", keyspace))
		if err != nil {
			return nil, err
		}
		if _, err = st.Exec([]driver.Value{}); err != nil {
			return nil, err
		}
	}

	return cn, nil
}

// close a connection actively, typically used when there's an error and we want to ensure
// we don't repeatedly try to use the broken connection
func (cn *connection) close() {
<<<<<<< HEAD
        cn.close()
=======
        cn.c.Close()
        cn.c = nil // ensure we generate ErrBadConn when cn gets reused
>>>>>>> 2d538889
}

func (cn *connection) send(opcode byte, body []byte) error {
	if cn.c == nil { return driver.ErrBadConn }
	frame := make([]byte, len(body)+8)
	frame[0] = protoRequest
	frame[1] = 0
	frame[2] = 0
	frame[3] = opcode
	binary.BigEndian.PutUint32(frame[4:8], uint32(len(body)))
	copy(frame[8:], body)
	if _, err := cn.c.Write(frame); err != nil {
		return err
	}
	return nil
}

func (cn *connection) recv() (byte, []byte, error) {
	if cn.c == nil {
		return 0, nil, driver.ErrBadConn
	}
	header := make([]byte, 8)
	if _, err := io.ReadFull(cn.c, header); err != nil {
                cn.close() // better assume that the connection is broken (may have read some bytes)
		return 0, nil, err
	}
        // verify that the frame starts with version==1 and req/resp flag==response
        // this may be overly conservative in that future versions may be backwards compatible
        // in that case simply amend the check...
	if header[0] != protoResponse {
		cn.close()
		return 0, nil, fmt.Errorf("unsupported frame version or not a response: 0x%x (header=%v)", header[0], header)
	}
        // verify that the flags field has only a single flag set, again, this may
        // be overly conservative if additional flags are backwards-compatible
	if header[1] > 1 {
		cn.close()
		return 0, nil, fmt.Errorf("unsupported frame flags: 0x%x (header=%v)", header[1], header)
	}
	opcode := header[3]
	if opcode > opLAST {
		cn.close()
		return 0, nil, fmt.Errorf("unknown opcode: 0x%x (header=%v)", opcode, header)
	}
	length := binary.BigEndian.Uint32(header[4:8])
	var body []byte
	if length > 0 {
		if length > 256*1024*1024 { // spec says 256MB is max
			cn.close()
			return 0, nil, fmt.Errorf("frame too large: %d (header=%v)", length, header)
		}
		body = make([]byte, length)
		if _, err := io.ReadFull(cn.c, body); err != nil {
                        cn.close() // better assume that the connection is broken
			return 0, nil, err
		}
	}
	if header[1]&flagCompressed != 0 && cn.compression == "snappy" {
		var err error
		body, err = snappy.Decode(nil, body)
		if err != nil {
			cn.close()
			return 0, nil, err
		}
	}
	if opcode == opError {
		code := binary.BigEndian.Uint32(body[0:4])
		msglen := binary.BigEndian.Uint16(body[4:6])
		msg := string(body[6 : 6+msglen])
		return opcode, body, Error{Code: int(code), Msg: msg}
	}
	return opcode, body, nil
}

func (cn *connection) Begin() (driver.Tx, error) {
	if cn.c == nil { return nil, driver.ErrBadConn }
	return cn, nil
}

func (cn *connection) Commit() error {
	if cn.c == nil { return driver.ErrBadConn }
	return nil
}

func (cn *connection) Close() error {
	if cn.c == nil { return driver.ErrBadConn }
	cn.close()
        return nil
}

func (cn *connection) Rollback() error {
	if cn.c == nil { return driver.ErrBadConn }
	return nil
}

func (cn *connection) Prepare(query string) (driver.Stmt, error) {
	body := make([]byte, len(query)+4)
	binary.BigEndian.PutUint32(body[0:4], uint32(len(query)))
	copy(body[4:], []byte(query))
	if err := cn.send(opPrepare, body); err != nil {
		return nil, err
	}
	opcode, body, err := cn.recv()
	if err != nil {
		return nil, err
	}
	if opcode != opResult || binary.BigEndian.Uint32(body) != 4 {
		return nil, fmt.Errorf("expected prepared result")
	}
	n := int(binary.BigEndian.Uint16(body[4:]))
	prepared := body[6 : 6+n]
	columns, meta, _ := parseMeta(body[6+n:])
	return &statement{cn: cn, query: query,
		prepared: prepared, columns: columns, meta: meta}, nil
}

type statement struct {
	cn       *connection
	query    string
	prepared []byte
	columns  []string
	meta     []uint16
}

func (s *statement) Close() error {
	return nil
}

func (st *statement) ColumnConverter(idx int) driver.ValueConverter {
	return (&columnEncoder{st.meta}).ColumnConverter(idx)
}

func (st *statement) NumInput() int {
	return len(st.columns)
}

func parseMeta(body []byte) ([]string, []uint16, int) {
	flags := binary.BigEndian.Uint32(body)
	globalTableSpec := flags&1 == 1
	columnCount := int(binary.BigEndian.Uint32(body[4:]))
	i := 8
	if globalTableSpec {
		l := int(binary.BigEndian.Uint16(body[i:]))
		keyspace := string(body[i+2 : i+2+l])
		i += 2 + l
		l = int(binary.BigEndian.Uint16(body[i:]))
		tablename := string(body[i+2 : i+2+l])
		i += 2 + l
		_, _ = keyspace, tablename
	}
	columns := make([]string, columnCount)
	meta := make([]uint16, columnCount)
	for c := 0; c < columnCount; c++ {
		l := int(binary.BigEndian.Uint16(body[i:]))
		columns[c] = string(body[i+2 : i+2+l])
		i += 2 + l
		meta[c] = binary.BigEndian.Uint16(body[i:])
		i += 2
	}
	return columns, meta, i
}

func (st *statement) exec(v []driver.Value) error {
	sz := 6 + len(st.prepared)
	for i := range v {
		if b, ok := v[i].([]byte); ok {
			sz += len(b) + 4
		}
	}
	body, p := make([]byte, sz), 4+len(st.prepared)
	binary.BigEndian.PutUint16(body, uint16(len(st.prepared)))
	copy(body[2:], st.prepared)
	binary.BigEndian.PutUint16(body[p-2:], uint16(len(v)))
	for i := range v {
		b, ok := v[i].([]byte)
		if !ok {
			return fmt.Errorf("unsupported type %T at column %d", v[i], i)
		}
		binary.BigEndian.PutUint32(body[p:], uint32(len(b)))
		copy(body[p+4:], b)
		p += 4 + len(b)
	}
	binary.BigEndian.PutUint16(body[p:], uint16(st.cn.consistency))
	if err := st.cn.send(opExecute, body); err != nil {
		return err
	}
	return nil
}

func (st *statement) Exec(v []driver.Value) (driver.Result, error) {
	if err := st.exec(v); err != nil {
		return nil, err
	}
	opcode, body, err := st.cn.recv()
	if err != nil {
		return nil, err
	}
	_, _ = opcode, body
	return nil, nil
}

func (st *statement) Query(v []driver.Value) (driver.Rows, error) {
	if err := st.exec(v); err != nil {
		return nil, err
	}
	opcode, body, err := st.cn.recv()
	if err != nil {
		return nil, err
	}
	kind := binary.BigEndian.Uint32(body[0:4])
	if opcode != opResult || kind != 2 {
		return nil, fmt.Errorf("expected rows as result")
	}
	columns, meta, n := parseMeta(body[4:])
	i := n + 4
	rows := &rows{
		columns: columns,
		meta:    meta,
		numRows: int(binary.BigEndian.Uint32(body[i:])),
	}
	i += 4
	rows.body = body[i:]
	return rows, nil
}

type rows struct {
	columns []string
	meta    []uint16
	body    []byte
	row     int
	numRows int
}

func (r *rows) Close() error {
	return nil
}

func (r *rows) Columns() []string {
	return r.columns
}

func (r *rows) Next(values []driver.Value) error {
	if r.row >= r.numRows {
		return io.EOF
	}
	for column := 0; column < len(r.columns); column++ {
		n := int(binary.BigEndian.Uint32(r.body))
		r.body = r.body[4:]
		if n >= 0 {
			values[column] = decode(r.body[:n], r.meta[column])
			r.body = r.body[n:]
		} else {
			values[column] = nil
		}
	}
	r.row++
	return nil
}

type Error struct {
	Code int
	Msg  string
}

func (e Error) Error() string {
	return e.Msg
}

func init() {
	sql.Register("gocql", &drv{})
}<|MERGE_RESOLUTION|>--- conflicted
+++ resolved
@@ -176,12 +176,8 @@
 // close a connection actively, typically used when there's an error and we want to ensure
 // we don't repeatedly try to use the broken connection
 func (cn *connection) close() {
-<<<<<<< HEAD
-        cn.close()
-=======
         cn.c.Close()
         cn.c = nil // ensure we generate ErrBadConn when cn gets reused
->>>>>>> 2d538889
 }
 
 func (cn *connection) send(opcode byte, body []byte) error {
